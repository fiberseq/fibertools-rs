--- conflicted
+++ resolved
@@ -21,10 +21,6 @@
 /// Remove base modifications from a bam record
 pub mod strip_basemods;
 
-<<<<<<< HEAD
-pub mod fiber_hmm;
-=======
 pub mod fiber_hmm;
 
-pub mod validate;
->>>>>>> aeaa3b2b
+pub mod validate;