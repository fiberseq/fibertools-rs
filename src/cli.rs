use anstyle;
use clap::{Args, Command, CommandFactory, Parser, Subcommand};
use clap_complete::{generate, Generator, Shell};
use std::{fmt::Debug, io};

// Reference the modules for the subcommands
mod center_opts;
mod clear_kinetics_opts;
mod ddda_to_m6a_opts;
mod decorator_opts;
mod extract_opts;
mod fiber_hmm;
mod fire_opts;
mod footprint_opts;
mod nucleosome_opts;
mod pileup_opts;
mod predict_opts;
mod qc_opts;
mod strip_basemods_opts;
mod validate_opts;

// include the subcommand modules as top level functions and structs in the cli module
pub use center_opts::*;
pub use clear_kinetics_opts::*;
pub use ddda_to_m6a_opts::*;
pub use decorator_opts::*;
pub use extract_opts::*;
pub use fiber_hmm::*;
pub use fire_opts::*;
pub use footprint_opts::*;
pub use nucleosome_opts::*;
pub use pileup_opts::*;
pub use predict_opts::*;
pub use qc_opts::*;
pub use strip_basemods_opts::*;
pub use validate_opts::ValidateOptions;

//
// The main CLI structure
//
#[derive(Parser)]
#[clap(
    author,
    version,
    about,
    propagate_version = true,
    subcommand_required = true,
    infer_subcommands = true,
    arg_required_else_help = true
)]
#[command(version = &**crate::FULL_VERSION)]
#[command(styles=get_styles())]
pub struct Cli {
    #[clap(flatten)]
    pub global: GlobalOpts,
    /// Subcommands for fibertools-rs
    #[clap(subcommand)]
    pub command: Option<Commands>,
}

//
// Global options available to all subcommands
//
#[derive(Debug, Args, PartialEq, Eq)]
pub struct GlobalOpts {
    /// Threads
    #[clap(
        global = true,
        short,
        long,
        default_value_t = 8,
        help_heading = "Global-Options"
    )]
    pub threads: usize,

    /// Logging level [-v: Info, -vv: Debug, -vvv: Trace]
    #[clap(
        global = true,
        short,
        long,
        action = clap::ArgAction::Count,
        help_heading = "Debug-Options"
    )]
    pub verbose: u8,
    /// Turn off all logging
    #[clap(global = true, long, help_heading = "Debug-Options")]
    pub quiet: bool,
}

impl std::default::Default for GlobalOpts {
    fn default() -> Self {
        Self {
            threads: 8,
            verbose: 0,
            quiet: false,
        }
    }
}

//
// This structure contains all the subcommands and their help descriptions.
//
#[derive(Subcommand, Debug)]
pub enum Commands {
    /// Predict m6A positions using HiFi kinetics data and encode the results in the MM and ML bam tags. Also adds nucleosome (nl, ns) and MTase sensitive patches (al, as).
    #[clap(visible_aliases = &["m6A", "m6a"])]
    PredictM6A(PredictM6AOptions),
    /// Add nucleosomes to a bam file with m6a predictions
    AddNucleosomes(AddNucleosomeOptions),
    /// Add FIREs (Fiber-seq Inferred Regulatory Elements) to a bam file with m6a predictions
    Fire(FireOptions),
    /// Extract fiberseq data into plain text files.
    ///
    /// See https://fiberseq.github.io/fibertools/extracting/extract.html for a description of the outputs.
    #[clap(visible_aliases = &["ex", "e"])]
    Extract(ExtractOptions),
    /// This command centers fiberseq data around given reference positions. This is useful for making aggregate m6A and CpG observations, as well as visualization of SVs.
    ///
    ///  See https://fiberseq.github.io/fibertools/extracting/center.html for a description of the output.
    #[clap(visible_aliases = &["c", "ct"])]
    Center(CenterOptions),
    /// Infer footprints from fiberseq data
    Footprint(FootprintOptions),
    /// Collect QC metrics from a fiberseq bam file
    Qc(QcOpts),
    /// Make decorated bed files for fiberseq data
    TrackDecorators(DecoratorOptions),
    /// Make a pileup track of Fiber-seq features from a FIRE bam
    Pileup(PileupOptions),
    /// Remove HiFi kinetics tags from the input bam file
    ClearKinetics(ClearKineticsOptions),
    /// Strip out select base modifications
    StripBasemods(StripBasemodsOptions),
    /// Convert a DddA BAM file to pseudo m6A BAM file
    DddaToM6a(DddaToM6aOptions),
    /// Apply FiberHMM to a bam file
    FiberHmm(FiberHmmOptions),
<<<<<<< HEAD
=======
    /// Validate a Fiber-seq BAM file for m6A, nucleosome, and optionally FIRE calls
    Validate(ValidateOptions),
>>>>>>> aeaa3b2b
    /// Make command line completions
    #[clap(hide = true)]
    Completions(CompletionOptions),
    /// Make a man page for fibertools-rs
    ///
    /// Writes file for `man` to stdout.
    #[clap(hide = true)]
    Man {},
}

//
// CLI utility functions
//

/// This function is used to generate the styles for the CLI help messages.
fn get_styles() -> clap::builder::Styles {
    let cmd_color = anstyle::AnsiColor::Magenta;
    let header_color = anstyle::AnsiColor::BrightGreen;
    let placeholder_color = anstyle::AnsiColor::Cyan;
    let header_style = anstyle::Style::new()
        .bold()
        .underline()
        .fg_color(Some(anstyle::Color::Ansi(header_color)));
    let cmd_style = anstyle::Style::new()
        .bold()
        .fg_color(Some(anstyle::Color::Ansi(cmd_color)));
    let placeholder_style = anstyle::Style::new()
        //.bold()
        .fg_color(Some(anstyle::Color::Ansi(placeholder_color)));
    clap::builder::Styles::styled()
        .header(header_style)
        .literal(cmd_style)
        .usage(header_style)
        .placeholder(placeholder_style)
}

pub fn print_completions<G: Generator>(gen: G, cmd: &mut Command) {
    generate(gen, cmd, cmd.get_name().to_string(), &mut io::stdout());
}

pub fn make_cli_parse() -> Cli {
    Cli::parse()
}

pub fn make_cli_app() -> Command {
    Cli::command()
}

#[derive(Args, Debug, PartialEq, Eq)]
pub struct CompletionOptions {
    /// If provided, outputs the completion file for given shell
    #[arg(value_enum)]
    pub shell: Shell,
}<|MERGE_RESOLUTION|>--- conflicted
+++ resolved
@@ -135,11 +135,8 @@
     DddaToM6a(DddaToM6aOptions),
     /// Apply FiberHMM to a bam file
     FiberHmm(FiberHmmOptions),
-<<<<<<< HEAD
-=======
     /// Validate a Fiber-seq BAM file for m6A, nucleosome, and optionally FIRE calls
     Validate(ValidateOptions),
->>>>>>> aeaa3b2b
     /// Make command line completions
     #[clap(hide = true)]
     Completions(CompletionOptions),
